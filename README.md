# Sync MCP Config

[![License: MIT](https://img.shields.io/badge/License-MIT-yellow.svg)](https://opensource.org/licenses/MIT)
[![Python 3.9+](https://img.shields.io/badge/python-3.9+-blue.svg)](https://www.python.org/downloads/)

A powerful tool to manage and synchronize Model Context Protocol (MCP) server configurations across multiple AI clients.

## 🚀 Features

<<<<<<< HEAD
- **Multi-Client Support**: Manage MCP servers across Claude Code, Claude Desktop, Cursor, VS Code, and **Gemini CLI**
=======
- **Multi-Client Support**: Manage MCP servers across Claude Code, Claude Desktop, Cursor, VS Code, **Gemini CLI**, and **OpenCode**
>>>>>>> 0e2235e6
- **Easy Synchronization**: Sync server configurations between different clients with conflict resolution
- **Backup & Restore**: Automatic backups before changes with restore capability
- **Interactive CLI**: User-friendly command-line interface with rich output and progress indicators
- **Text-based UI**: Optional TUI for visual management
- **Cross-Platform**: Works on Windows, macOS, and Linux
- **Extensible**: Plugin-based architecture for easy addition of new clients
- **Safe Operations**: Built-in validation and dry-run capabilities
- **Security Hardened**: Protected against accidental exposure of sensitive data
- **Auto-Detection**: Automatically discovers client configurations in standard locations

## 📦 Installation

### From Source (Current Method)

```bash
git clone https://github.com/gilberth/sync-mcp-cfg.git
cd sync-mcp-cfg
pip install -e .
```

> **Note**: This tool is actively developed and tested. PyPI package distribution is planned for the future.

### Requirements

- Python 3.9 or higher
<<<<<<< HEAD
- One or more supported MCP clients installed (Claude Code, Claude Desktop, Cursor, VS Code, or Gemini CLI)
=======
- One or more supported MCP clients installed (Claude Code, Claude Desktop, Cursor, VS Code, Gemini CLI, or OpenCode)
>>>>>>> 0e2235e6

### Development Installation

```bash
git clone https://github.com/gilberth/sync-mcp-cfg.git
cd sync-mcp-cfg
pip install -e ".[dev]"
```

## 🛠️ Supported Clients

<<<<<<< HEAD
| Client | Status | Configuration Location |
|--------|--------|------------------------|
| **Claude Code CLI** | ✅ | `~/.claude.json` |
| **Claude Desktop** | ✅ | `~/Library/Application Support/Claude/claude_desktop_config.json` (macOS)<br>`%APPDATA%/Claude/claude_desktop_config.json` (Windows)<br>`~/.config/Claude/claude_desktop_config.json` (Linux) |
| **Cursor** | ✅ | `~/.cursor/mcp.json` |
| **VS Code Copilot** | ✅ | `~/Library/Application Support/Code/User/settings.json` (macOS)<br>`%APPDATA%/Code/User/settings.json` (Windows)<br>`~/.config/Code/User/settings.json` (Linux) |
| **Gemini CLI** | ✅ | `~/.gemini/settings.json` (global)<br>`.gemini/settings.json` (local) |
=======
| Client              | Status | Configuration Location                                                                                                                                                                        |
| ------------------- | ------ | --------------------------------------------------------------------------------------------------------------------------------------------------------------------------------------------- |
| **Claude Code CLI** | ✅     | `~/.claude.json`                                                                                                                                                                              |
| **Claude Desktop**  | ✅     | `~/Library/Application Support/Claude/claude_desktop_config.json` (macOS)<br>`%APPDATA%/Claude/claude_desktop_config.json` (Windows)<br>`~/.config/Claude/claude_desktop_config.json` (Linux) |
| **Cursor**          | ✅     | `~/.cursor/mcp.json`                                                                                                                                                                          |
| **VS Code Copilot** | ✅     | `~/Library/Application Support/Code/User/settings.json` (macOS)<br>`%APPDATA%/Code/User/settings.json` (Windows)<br>`~/.config/Code/User/settings.json` (Linux)                               |
| **Gemini CLI**      | ✅     | `~/.gemini/settings.json` (global)<br>`.gemini/settings.json` (local)                                                                                                                         |
| **OpenCode**        | ✅     | `~/.config/opencode/config.json` (global)<br>`./opencode.json` (project)                                                                                                                      |
>>>>>>> 0e2235e6

## 🌟 Gemini CLI Support

This tool now includes **complete support for Gemini CLI** with all its specific features:

### Key Features
<<<<<<< HEAD
=======

>>>>>>> 0e2235e6
- **Auto-detection**: Automatically finds Gemini CLI configuration in global (`~/.gemini/settings.json`) or local (`.gemini/settings.json`) locations
- **Trust control**: Supports the `trust` field for automatic tool execution approval
- **Working directory**: Supports `cwd` field for stdio servers
- **Timeout configuration**: Configurable timeout values (default: 600,000ms)
- **HTTP URLs**: Special support for `httpUrl` field for HTTP servers (different from SSE `url`)
- **Integrated settings**: Manages MCP servers as part of Gemini CLI's main settings.json

### Gemini CLI Specific Examples

```bash
# List only Gemini CLI servers
sync-mcp-cfg list --client gemini-cli

# Sync from Claude Desktop to Gemini CLI with backup
sync-mcp-cfg sync --from claude-desktop --to gemini-cli --backup

# Add server specifically for Gemini CLI
sync-mcp-cfg add gemini-fs npx \
  -a "-y" -a "@modelcontextprotocol/server-filesystem" -a "/tmp" \
  --clients gemini-cli \
  --description "Filesystem server for Gemini CLI"
```

For complete Gemini CLI documentation, see: [docs/gemini-cli-example.md](docs/gemini-cli-example.md)
<<<<<<< HEAD
=======

## 🔥 OpenCode Support

This tool now includes **complete support for OpenCode** - the AI coding agent built for the terminal!

### Key Features

- **Auto-detection**: Automatically finds OpenCode configuration in global (`~/.config/opencode/config.json`) or project (`./opencode.json`) locations
- **Local & Remote servers**: Full support for both stdio local servers and remote SSE/HTTP servers
- **Native format**: Uses OpenCode's native configuration format with `type: "local"` and `type: "remote"`
- **Schema validation**: Maintains proper `$schema` reference to OpenCode's configuration schema
- **Environment variables**: Complete support for environment variable configuration in local servers
- **Bidirectional sync**: Seamlessly sync servers TO and FROM OpenCode with all other clients

### OpenCode Configuration Format

OpenCode uses a unique configuration format that distinguishes between local and remote servers:

```json
{
  "$schema": "https://opencode.ai/config.json",
  "mcp": {
    "filesystem": {
      "type": "local",
      "command": [
        "npx",
        "-y",
        "@modelcontextprotocol/server-filesystem",
        "/path"
      ],
      "environment": { "PATH_ROOT": "/workspace" },
      "enabled": true
    },
    "context7": {
      "type": "remote",
      "url": "https://mcp.context7.ai/v1",
      "enabled": true
    }
  }
}
```

### OpenCode Specific Examples

```bash
# List only OpenCode servers
sync-mcp-cfg list --client opencode

# Sync from VS Code to OpenCode
sync-mcp-cfg sync --from vscode --to opencode

# Add local server specifically for OpenCode
sync-mcp-cfg add opencode-fs npx \
  -a "-y" -a "@modelcontextprotocol/server-filesystem" -a "/tmp" \
  --clients opencode \
  --description "Filesystem server for OpenCode"

# Add remote SSE server to OpenCode
sync-mcp-cfg add context7 "" \
  --type sse --url "https://mcp.context7.ai/v1" \
  --clients opencode \
  --description "Context7 remote MCP server"

# Sync FROM OpenCode to other clients
sync-mcp-cfg sync --from opencode --to claude-desktop --to cursor
```

### OpenCode Server Types

| sync-mcp-cfg Type | OpenCode Format                       | Use Case               |
| ----------------- | ------------------------------------- | ---------------------- |
| `stdio`           | `{"type": "local", "command": [...]}` | Local NPX/Node servers |
| `sse`             | `{"type": "remote", "url": "..."}`    | Remote SSE endpoints   |
| `http`            | `{"type": "remote", "url": "..."}`    | Remote HTTP endpoints  |

**Note**: OpenCode doesn't distinguish between SSE and HTTP in configuration - both use `type: "remote"` with a URL. The protocol is determined by the endpoint.
>>>>>>> 0e2235e6

## 🚀 Quick Start

### 1. Initialize Configuration

```bash
sync-mcp-cfg init
```

### 2. Check Client Status

```bash
sync-mcp-cfg status
```

### 3. Add an MCP Server

```bash
# Add a filesystem server
sync-mcp-cfg add filesystem npx \
  --args "-y" \
  --args "@modelcontextprotocol/server-filesystem" \
  --args "/path/to/directory" \
  --clients claude-code --clients cursor

# Add with environment variables
sync-mcp-cfg add weather-api node \
  --args "/path/to/weather-server.js" \
  --env "API_KEY=your-key-here" \
  --description "Weather information server"

# Add Gemini CLI specific server with trust and timeout
sync-mcp-cfg add gemini-server npx \
  --args "-y" \
  --args "@modelcontextprotocol/server-filesystem" \
  --args "/tmp" \
  --clients gemini-cli \
  --description "Filesystem server for Gemini CLI"
```

### 4. List Configured Servers

```bash
# List all servers
sync-mcp-cfg list

# List servers for specific client
sync-mcp-cfg list --client claude-code

# Detailed view
sync-mcp-cfg list --detailed
```

### 5. Sync Between Clients

```bash
# Sync all servers from Claude Code to Cursor
sync-mcp-cfg sync --from claude-code --to cursor

<<<<<<< HEAD
# Sync between multiple clients including Gemini CLI
sync-mcp-cfg sync --from claude-desktop --to gemini-cli --backup

# Sync specific servers
sync-mcp-cfg sync --from claude-desktop --to claude-code --to vscode --to gemini-cli \
  --servers filesystem --servers weather-api

# Dry run to see what would be synced
sync-mcp-cfg sync --from cursor --to gemini-cli --dry-run
=======
# Sync between multiple clients including Gemini CLI and OpenCode
sync-mcp-cfg sync --from claude-desktop --to gemini-cli --to opencode --backup

# Sync specific servers
sync-mcp-cfg sync --from claude-desktop --to claude-code --to vscode --to gemini-cli --to opencode \
  --servers filesystem --servers weather-api

# Dry run to see what would be synced
sync-mcp-cfg sync --from cursor --to opencode --dry-run
>>>>>>> 0e2235e6
```

### 6. Remove Servers

```bash
# Remove from specific clients
sync-mcp-cfg remove filesystem --clients claude-code

# Remove from all clients
sync-mcp-cfg remove weather-api --force
```

## 📋 Usage Examples

### Adding Popular MCP Servers

```bash
# Filesystem server
sync-mcp-cfg add filesystem npx \
  -a "-y" -a "@modelcontextprotocol/server-filesystem" -a "/Users/username/Documents"

# Sequential thinking server
sync-mcp-cfg add sequential-thinking npx \
  -a "-y" -a "@modelcontextprotocol/server-sequential-thinking"

# GitHub server
sync-mcp-cfg add github npx \
  -a "-y" -a "@modelcontextprotocol/server-github" \
  -e "GITHUB_PERSONAL_ACCESS_TOKEN=your-token"

# Brave search server
sync-mcp-cfg add brave-search npx \
  -a "-y" -a "@modelcontextprotocol/server-brave-search" \
  -e "BRAVE_API_KEY=your-key"

# Gemini CLI specific server with trust and timeout settings
sync-mcp-cfg add gemini-filesystem npx \
  -a "-y" -a "@modelcontextprotocol/server-filesystem" -a "/path/to/files" \
  --clients gemini-cli \
  --description "Trusted filesystem server for Gemini CLI"
```

### Batch Operations

```bash
<<<<<<< HEAD
# Sync all servers from one client to multiple others including Gemini CLI
sync-mcp-cfg sync --from claude-desktop --to claude-code --to cursor --to vscode --to gemini-cli
=======
# Sync all servers from one client to multiple others including Gemini CLI and OpenCode
sync-mcp-cfg sync --from claude-desktop --to claude-code --to cursor --to vscode --to gemini-cli --to opencode
>>>>>>> 0e2235e6

# List servers in JSON format for scripting
sync-mcp-cfg list --format json > mcp-servers.json

# Add server to all available clients
sync-mcp-cfg add universal-server npx -a "-y" -a "some-mcp-server"

<<<<<<< HEAD
# Sync with backup and overwrite protection for Gemini CLI
sync-mcp-cfg sync --from vscode --to gemini-cli --backup --overwrite
=======
# Sync with backup and overwrite protection for OpenCode
sync-mcp-cfg sync --from vscode --to opencode --backup --overwrite
>>>>>>> 0e2235e6
```

## 🎨 Text-based UI

Launch the interactive TUI for visual management:

```bash
sync-mcp-cfg tui
```

The TUI provides:

- Visual overview of all clients and servers
- Interactive server addition and removal
- Drag-and-drop style synchronization
- Real-time status updates

## 🔧 Configuration

### Global Configuration

The tool stores its configuration in:

- **Linux/macOS**: `~/.config/sync-mcp-cfg/config.json`
- **Windows**: `%APPDATA%/sync-mcp-cfg/config.json`

### Configuration Options

```json
{
  "auto_backup": true,
  "backup_retention_days": 30,
  "validate_servers": true,
  "default_sync_target": ["claude-code", "cursor"]
}
```

## 🛡️ Backup and Recovery

### Automatic Backups

Backups are created automatically before any destructive operation:

```bash
# View backup location
sync-mcp-cfg status --verbose

# Manual backup
sync-mcp-cfg backup --client claude-code

# Restore from backup
sync-mcp-cfg restore --client claude-code --backup /path/to/backup.json
```

### Backup Locations

- **Claude Code**: `~/.claude/backups/`
- **Claude Desktop**: `~/Library/Application Support/Claude/backups/` (macOS)
- **Cursor**: `~/.cursor/backups/`
- **VS Code**: Global settings backup with the settings.json file
- **Gemini CLI**: `~/.gemini/backups/` (global) or `.gemini/backups/` (local)
<<<<<<< HEAD
=======
- **OpenCode**: `~/.config/opencode/backups/` (global) or `./backups/` (project)
>>>>>>> 0e2235e6

## 🔌 Extending Support

### Adding New Clients

The tool uses a plugin-based architecture. To add support for a new MCP client:

1. Create a new handler in `src/sync_mcp_cfg/clients/`
2. Extend the `BaseClientHandler` class
3. Implement the required methods
4. Register the handler in `__init__.py`

Example:

```python
from .base import BaseClientHandler
from ..core.models import MCPServer

class NewClientHandler(BaseClientHandler):
    def load_servers(self) -> List[MCPServer]:
        # Implementation for loading servers
        pass

    def save_servers(self, servers: List[MCPServer]) -> None:
        # Implementation for saving servers
        pass
```

## 🧪 Development

### Running Tests

```bash
pytest
```

### Code Quality

```bash
# Format code
black src/ tests/

# Lint code
ruff src/ tests/

# Type checking
mypy src/
```

### Building Documentation

```bash
mkdocs serve
```

## Why This Tool?

If you use multiple AI clients with MCP servers, this tool helps with:

- Keeping server configurations synchronized across clients
- Avoiding manual copy/paste errors when setting up servers
- Creating backups before making changes
- Managing servers from a single command-line interface

## 🤝 Contributing

Contributions are welcome! Please read our [Contributing Guide](CONTRIBUTING.md) for details.

### Development Setup

```bash
git clone https://github.com/gilberth/sync-mcp-cfg.git
cd sync-mcp-cfg
python -m venv venv
source venv/bin/activate  # On Windows: venv\Scripts\activate
pip install -e ".[dev]"
pre-commit install
```

## � Security & Privacy

This tool is designed with security in mind:

- **No sensitive data collection**: Personal credentials, API keys, and private paths are never included in the codebase
- **Sanitized examples**: All documentation uses generic, non-personal example data
- **Protected .gitignore**: Comprehensive exclusion patterns prevent accidental exposure of sensitive configuration files
- **Backup safety**: Automatic backups are stored locally and never transmitted

For complete security guidelines, see: [SECURITY.md](SECURITY.md)

## �📚 Command Reference

### Global Options

- `--verbose, -v`: Enable verbose output
- `--no-color`: Disable colored output
- `--help`: Show help message

### Commands

- `init`: Initialize configuration
- `status`: Show client status
- `add`: Add MCP server
- `remove`: Remove MCP server
- `list`: List MCP servers
- `sync`: Sync servers between clients
- `tui`: Launch text-based UI

For detailed command help:

```bash
sync-mcp-cfg COMMAND --help
```

## 🔒 Security & Privacy

This tool is designed with security in mind:

- **No sensitive data collection**: Personal credentials, API keys, and private paths are never included in the codebase
- **Sanitized examples**: All documentation uses generic, non-personal example data
- **Protected .gitignore**: Comprehensive exclusion patterns prevent accidental exposure of sensitive configuration files
- **Backup safety**: Automatic backups are stored locally and never transmitted

For complete security guidelines, see: [SECURITY.md](SECURITY.md)

## 🐛 Troubleshooting

### Common Issues

1. **Client not detected**: Ensure the client is installed and configuration directory exists
2. **Permission errors**: Check file permissions on configuration directories
3. **Sync conflicts**: Use `--overwrite` flag or resolve conflicts manually
4. **Backup failures**: Ensure sufficient disk space and write permissions

### Debug Mode

```bash
sync-mcp-cfg --verbose COMMAND
```

### Log Files

Logs are written to:

- **Linux/macOS**: `~/.local/share/sync-mcp-cfg/logs/`
- **Windows**: `%LOCALAPPDATA%/sync-mcp-cfg/logs/`

## 📝 License

This project is licensed under the MIT License - see the [LICENSE](LICENSE) file for details.

## 🙏 Acknowledgments

- [Model Context Protocol](https://modelcontextprotocol.io/) - The standard this tool supports
- [Anthropic](https://anthropic.com/) - For Claude and the MCP specification
- [Rich](https://github.com/Textualize/rich) - For beautiful terminal output
- [Click](https://click.palletsprojects.com/) - For the CLI framework

## 📞 Support

- 🐛 [Report Bugs](https://github.com/gilberth/sync-mcp-cfg/issues)
- 💡 [Request Features](https://github.com/gilberth/sync-mcp-cfg/issues)
- 📖 [Documentation](https://github.com/gilberth/sync-mcp-cfg/wiki)
- 💬 [Discussions](https://github.com/gilberth/sync-mcp-cfg/discussions)

---

## 🆕 Recent Updates

<<<<<<< HEAD
### Latest Release - Gemini CLI Support

**🎉 Major Features Added:**

- ✅ **Complete Gemini CLI Support**: Full integration with auto-detection, trust control, and timeout configuration
- ✅ **Enhanced VSCode Support**: Now uses global settings.json for proper MCP configuration
- ✅ **Security Hardening**: Protected against accidental exposure of sensitive data with comprehensive .gitignore
- ✅ **Cross-Client Synchronization**: Seamless MCP server sharing between all supported clients
- ✅ **Comprehensive Testing**: Full test coverage for all new features
=======
### Latest Release - OpenCode & Gemini CLI Support

**🎉 Major Features Added:**

- ✅ **Complete OpenCode Support**: Full integration with local/remote server support, auto-detection, and native configuration format
- ✅ **Complete Gemini CLI Support**: Full integration with auto-detection, trust control, and timeout configuration
- ✅ **Enhanced VSCode Support**: Now uses global settings.json for proper MCP configuration
- ✅ **Security Hardening**: Protected against accidental exposure of sensitive data with comprehensive .gitignore
- ✅ **Cross-Client Synchronization**: Seamless MCP server sharing between all supported clients including OpenCode
- ✅ **Comprehensive Testing**: Full test coverage for all new features including OpenCode
>>>>>>> 0e2235e6
- ✅ **Rich Documentation**: Detailed examples and usage guides for all clients

**🔧 Technical Improvements:**

- Plugin-based architecture with easy extensibility
- Automatic backup creation before all destructive operations
- Enhanced error handling and validation
- Improved client auto-detection across all platforms
<<<<<<< HEAD
- Support for client-specific configuration fields (trust, cwd, timeout, httpUrl)
=======
- Support for client-specific configuration fields (trust, cwd, timeout, httpUrl, OpenCode's type/command structure)
- OpenCode's unique local/remote server format with environment variable support
>>>>>>> 0e2235e6

**Made with ❤️ for the AI development community**<|MERGE_RESOLUTION|>--- conflicted
+++ resolved
@@ -7,11 +7,7 @@
 
 ## 🚀 Features
 
-<<<<<<< HEAD
-- **Multi-Client Support**: Manage MCP servers across Claude Code, Claude Desktop, Cursor, VS Code, and **Gemini CLI**
-=======
 - **Multi-Client Support**: Manage MCP servers across Claude Code, Claude Desktop, Cursor, VS Code, **Gemini CLI**, and **OpenCode**
->>>>>>> 0e2235e6
 - **Easy Synchronization**: Sync server configurations between different clients with conflict resolution
 - **Backup & Restore**: Automatic backups before changes with restore capability
 - **Interactive CLI**: User-friendly command-line interface with rich output and progress indicators
@@ -37,11 +33,7 @@
 ### Requirements
 
 - Python 3.9 or higher
-<<<<<<< HEAD
-- One or more supported MCP clients installed (Claude Code, Claude Desktop, Cursor, VS Code, or Gemini CLI)
-=======
 - One or more supported MCP clients installed (Claude Code, Claude Desktop, Cursor, VS Code, Gemini CLI, or OpenCode)
->>>>>>> 0e2235e6
 
 ### Development Installation
 
@@ -53,15 +45,6 @@
 
 ## 🛠️ Supported Clients
 
-<<<<<<< HEAD
-| Client | Status | Configuration Location |
-|--------|--------|------------------------|
-| **Claude Code CLI** | ✅ | `~/.claude.json` |
-| **Claude Desktop** | ✅ | `~/Library/Application Support/Claude/claude_desktop_config.json` (macOS)<br>`%APPDATA%/Claude/claude_desktop_config.json` (Windows)<br>`~/.config/Claude/claude_desktop_config.json` (Linux) |
-| **Cursor** | ✅ | `~/.cursor/mcp.json` |
-| **VS Code Copilot** | ✅ | `~/Library/Application Support/Code/User/settings.json` (macOS)<br>`%APPDATA%/Code/User/settings.json` (Windows)<br>`~/.config/Code/User/settings.json` (Linux) |
-| **Gemini CLI** | ✅ | `~/.gemini/settings.json` (global)<br>`.gemini/settings.json` (local) |
-=======
 | Client              | Status | Configuration Location                                                                                                                                                                        |
 | ------------------- | ------ | --------------------------------------------------------------------------------------------------------------------------------------------------------------------------------------------- |
 | **Claude Code CLI** | ✅     | `~/.claude.json`                                                                                                                                                                              |
@@ -70,17 +53,13 @@
 | **VS Code Copilot** | ✅     | `~/Library/Application Support/Code/User/settings.json` (macOS)<br>`%APPDATA%/Code/User/settings.json` (Windows)<br>`~/.config/Code/User/settings.json` (Linux)                               |
 | **Gemini CLI**      | ✅     | `~/.gemini/settings.json` (global)<br>`.gemini/settings.json` (local)                                                                                                                         |
 | **OpenCode**        | ✅     | `~/.config/opencode/config.json` (global)<br>`./opencode.json` (project)                                                                                                                      |
->>>>>>> 0e2235e6
 
 ## 🌟 Gemini CLI Support
 
 This tool now includes **complete support for Gemini CLI** with all its specific features:
 
 ### Key Features
-<<<<<<< HEAD
-=======
-
->>>>>>> 0e2235e6
+
 - **Auto-detection**: Automatically finds Gemini CLI configuration in global (`~/.gemini/settings.json`) or local (`.gemini/settings.json`) locations
 - **Trust control**: Supports the `trust` field for automatic tool execution approval
 - **Working directory**: Supports `cwd` field for stdio servers
@@ -105,8 +84,6 @@
 ```
 
 For complete Gemini CLI documentation, see: [docs/gemini-cli-example.md](docs/gemini-cli-example.md)
-<<<<<<< HEAD
-=======
 
 ## 🔥 OpenCode Support
 
@@ -183,7 +160,6 @@
 | `http`            | `{"type": "remote", "url": "..."}`    | Remote HTTP endpoints  |
 
 **Note**: OpenCode doesn't distinguish between SSE and HTTP in configuration - both use `type: "remote"` with a URL. The protocol is determined by the endpoint.
->>>>>>> 0e2235e6
 
 ## 🚀 Quick Start
 
@@ -243,17 +219,6 @@
 # Sync all servers from Claude Code to Cursor
 sync-mcp-cfg sync --from claude-code --to cursor
 
-<<<<<<< HEAD
-# Sync between multiple clients including Gemini CLI
-sync-mcp-cfg sync --from claude-desktop --to gemini-cli --backup
-
-# Sync specific servers
-sync-mcp-cfg sync --from claude-desktop --to claude-code --to vscode --to gemini-cli \
-  --servers filesystem --servers weather-api
-
-# Dry run to see what would be synced
-sync-mcp-cfg sync --from cursor --to gemini-cli --dry-run
-=======
 # Sync between multiple clients including Gemini CLI and OpenCode
 sync-mcp-cfg sync --from claude-desktop --to gemini-cli --to opencode --backup
 
@@ -263,7 +228,6 @@
 
 # Dry run to see what would be synced
 sync-mcp-cfg sync --from cursor --to opencode --dry-run
->>>>>>> 0e2235e6
 ```
 
 ### 6. Remove Servers
@@ -309,13 +273,8 @@
 ### Batch Operations
 
 ```bash
-<<<<<<< HEAD
-# Sync all servers from one client to multiple others including Gemini CLI
-sync-mcp-cfg sync --from claude-desktop --to claude-code --to cursor --to vscode --to gemini-cli
-=======
 # Sync all servers from one client to multiple others including Gemini CLI and OpenCode
 sync-mcp-cfg sync --from claude-desktop --to claude-code --to cursor --to vscode --to gemini-cli --to opencode
->>>>>>> 0e2235e6
 
 # List servers in JSON format for scripting
 sync-mcp-cfg list --format json > mcp-servers.json
@@ -323,13 +282,8 @@
 # Add server to all available clients
 sync-mcp-cfg add universal-server npx -a "-y" -a "some-mcp-server"
 
-<<<<<<< HEAD
-# Sync with backup and overwrite protection for Gemini CLI
-sync-mcp-cfg sync --from vscode --to gemini-cli --backup --overwrite
-=======
 # Sync with backup and overwrite protection for OpenCode
 sync-mcp-cfg sync --from vscode --to opencode --backup --overwrite
->>>>>>> 0e2235e6
 ```
 
 ## 🎨 Text-based UI
@@ -391,10 +345,7 @@
 - **Cursor**: `~/.cursor/backups/`
 - **VS Code**: Global settings backup with the settings.json file
 - **Gemini CLI**: `~/.gemini/backups/` (global) or `.gemini/backups/` (local)
-<<<<<<< HEAD
-=======
 - **OpenCode**: `~/.config/opencode/backups/` (global) or `./backups/` (project)
->>>>>>> 0e2235e6
 
 ## 🔌 Extending Support
 
@@ -564,17 +515,6 @@
 
 ## 🆕 Recent Updates
 
-<<<<<<< HEAD
-### Latest Release - Gemini CLI Support
-
-**🎉 Major Features Added:**
-
-- ✅ **Complete Gemini CLI Support**: Full integration with auto-detection, trust control, and timeout configuration
-- ✅ **Enhanced VSCode Support**: Now uses global settings.json for proper MCP configuration
-- ✅ **Security Hardening**: Protected against accidental exposure of sensitive data with comprehensive .gitignore
-- ✅ **Cross-Client Synchronization**: Seamless MCP server sharing between all supported clients
-- ✅ **Comprehensive Testing**: Full test coverage for all new features
-=======
 ### Latest Release - OpenCode & Gemini CLI Support
 
 **🎉 Major Features Added:**
@@ -585,7 +525,6 @@
 - ✅ **Security Hardening**: Protected against accidental exposure of sensitive data with comprehensive .gitignore
 - ✅ **Cross-Client Synchronization**: Seamless MCP server sharing between all supported clients including OpenCode
 - ✅ **Comprehensive Testing**: Full test coverage for all new features including OpenCode
->>>>>>> 0e2235e6
 - ✅ **Rich Documentation**: Detailed examples and usage guides for all clients
 
 **🔧 Technical Improvements:**
@@ -594,11 +533,7 @@
 - Automatic backup creation before all destructive operations
 - Enhanced error handling and validation
 - Improved client auto-detection across all platforms
-<<<<<<< HEAD
-- Support for client-specific configuration fields (trust, cwd, timeout, httpUrl)
-=======
 - Support for client-specific configuration fields (trust, cwd, timeout, httpUrl, OpenCode's type/command structure)
 - OpenCode's unique local/remote server format with environment variable support
->>>>>>> 0e2235e6
 
 **Made with ❤️ for the AI development community**